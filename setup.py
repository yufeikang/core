--- conflicted
+++ resolved
@@ -16,11 +16,7 @@
     'pytz>=2016.6.1',
     'pip>=7.0.0',
     'jinja2>=2.8',
-<<<<<<< HEAD
     'voluptuous==0.9.2',
-=======
-    'voluptuous==0.8.9',
->>>>>>> f50c30bb
     'typing>=3,<4',
 ]
 
